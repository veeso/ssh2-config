--- conflicted
+++ resolved
@@ -220,17 +220,13 @@
 
 #[cfg(test)]
 mod tests {
-<<<<<<< HEAD
-=======
     use std::time::Duration;
-
->>>>>>> c51f7c2f
+  
     use crate::{DefaultAlgorithms, HostClause};
 
     use super::*;
 
     #[test]
-<<<<<<< HEAD
     fn are_host_patterns_combined() {
         let mut host_params = HostParams::new(&DefaultAlgorithms::empty());
         host_params.host_name = Some("bastion.example.com".to_string());
@@ -245,7 +241,9 @@
 
         let output = SshConfig::from_hosts(vec![/*default_host,*/ host]).to_string();
         assert!(&output.contains("Host *.example.com !foo.example.com"));
-=======
+    }
+
+    #[test]
     fn is_default_host_serialized_without_host() {
         let mut root_params = HostParams::new(&DefaultAlgorithms::empty());
         root_params.server_alive_interval = Some(Duration::from_secs(60));
@@ -260,6 +258,5 @@
 
         let output = SshConfig::from_hosts(vec![root, host]).to_string();
         assert!(&output.starts_with("ServerAliveInterval 60"));
->>>>>>> c51f7c2f
     }
 }